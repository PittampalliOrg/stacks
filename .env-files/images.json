{
  "dev": {
<<<<<<< HEAD
    "nextjs": "ghcr.io/pittampalliorg/chat:78",
=======
    "nextjs": "ghcr.io/pittampalliorg/chat:2285337",
>>>>>>> c8b4be3b
    "backstage": "ghcr.io/pittampalliorg/backstage:v124-dev",
    "flagdUi": "vpittamp.azurecr.io/flagd-ui:1.0.1",
    "claudecodeui": "vpittamp.azurecr.io/claudecodeui:v1.5.0"
  },
  "production": {
    "nextjs": "ghcr.io/pittampalliorg/chat:78",
    "backstage": "ghcr.io/pittampalliorg/backstage:v126-production",
    "flagdUi": "vpittamp.azurecr.io/flagd-ui:1.0.1",
    "claudecodeui": "vpittamp.azurecr.io/claudecodeui:v1.5.0"
  }
}<|MERGE_RESOLUTION|>--- conflicted
+++ resolved
@@ -1,10 +1,6 @@
 {
   "dev": {
-<<<<<<< HEAD
-    "nextjs": "ghcr.io/pittampalliorg/chat:78",
-=======
     "nextjs": "ghcr.io/pittampalliorg/chat:2285337",
->>>>>>> c8b4be3b
     "backstage": "ghcr.io/pittampalliorg/backstage:v124-dev",
     "flagdUi": "vpittamp.azurecr.io/flagd-ui:1.0.1",
     "claudecodeui": "vpittamp.azurecr.io/claudecodeui:v1.5.0"
